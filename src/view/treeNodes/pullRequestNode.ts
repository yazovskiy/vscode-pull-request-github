/*---------------------------------------------------------------------------------------------
 *  Copyright (c) Microsoft Corporation. All rights reserved.
 *  Licensed under the MIT License. See License.txt in the project root for license information.
 *--------------------------------------------------------------------------------------------*/

import * as vscode from 'vscode';
import * as path from 'path';
import { parseDiff, getModifiedContentFromDiffHunk, DiffChangeType } from '../../common/diffHunk';
import { mapHeadLineToDiffHunkPosition, getZeroBased, getAbsolutePosition, getPositionInDiff } from '../../common/diffPositionMapping';
import { SlimFileChange, GitChangeType } from '../../common/file';
import Logger from '../../common/logger';
import { Resource } from '../../common/resources';
import { fromPRUri, toPRUri } from '../../common/uri';
import { groupBy, formatError } from '../../common/utils';
import { DescriptionNode } from './descriptionNode';
import { RemoteFileChangeNode, InMemFileChangeNode, GitFileChangeNode } from './fileChangeNode';
import { TreeNode } from './treeNode';
import { getInMemPRContentProvider } from '../inMemPRContentProvider';
import { Comment } from '../../common/comment';
import { PullRequestManager, onDidSubmitReview } from '../../github/pullRequestManager';
import { PullRequestModel } from '../../github/pullRequestModel';

export function providePRDocumentComments(
	document: vscode.TextDocument,
	prNumber: number,
	fileChanges: (RemoteFileChangeNode | InMemFileChangeNode | GitFileChangeNode)[],
	inDraftMode: boolean) {
	const params = fromPRUri(document.uri);

	if (params.prNumber !== prNumber) {
		return null;
	}

	const isBase = params.isBase;
	const fileChange = fileChanges.find(change => change.fileName === params.fileName);
	if (!fileChange) {
		return null;
	}

	if (fileChange instanceof RemoteFileChangeNode) {
		return null;
	}

	let commentingRanges: vscode.Range[] = [];
	// Partial file change indicates that the file content is only the diff, so the entire
	// document can be commented on.
	if (fileChange.isPartial) {
		commentingRanges.push(new vscode.Range(0, 0, document.lineCount, 0));
	} else {
		const diffHunks = fileChange.diffHunks;

		for (let i = 0; i < diffHunks.length; i++) {
			const diffHunk = diffHunks[i];
			let startingLine: number;
			let length: number;
			if (isBase) {
				startingLine = getZeroBased(diffHunk.oldLineNumber);
				length = getZeroBased(diffHunk.oldLength);
			} else {
				startingLine = getZeroBased(diffHunk.newLineNumber);
				length = getZeroBased(diffHunk.newLength);
			}

			commentingRanges.push(new vscode.Range(startingLine, 0, startingLine + length, 0));
		}
	}

	const matchingComments = fileChange.comments;
	if (!matchingComments || !matchingComments.length) {
		return {
			threads: [],
			commentingRanges,
			inDraftMode
		};
	}

	let sections = groupBy(matchingComments, comment => String(comment.position));
	let threads: vscode.CommentThread[] = [];

	for (let i in sections) {
		let comments = sections[i];

		const firstComment = comments[0];
		let commentAbsolutePosition = fileChange.isPartial
			? getPositionInDiff(firstComment, fileChange.diffHunks, isBase)
			: getAbsolutePosition(firstComment, fileChange.diffHunks, isBase);

		if (commentAbsolutePosition < 0) {
			continue;
		}

		const pos = new vscode.Position(getZeroBased(commentAbsolutePosition), 0);
		const range = new vscode.Range(pos, pos);

		threads.push({
			threadId: firstComment.id.toString(),
			resource: document.uri,
			range,
			comments: comments.map(comment => {
				return {
					commentId: comment.id.toString(),
					body: new vscode.MarkdownString(comment.body),
					userName: comment.user.login,
					gravatar: comment.user.avatarUrl,
					canEdit: comment.canEdit,
					canDelete: comment.canDelete,
					isDraft: comment.isDraft
				};
			}),
			collapsibleState: vscode.CommentThreadCollapsibleState.Expanded,
		});
	}

	return {
		threads,
		commentingRanges,
		inDraftMode
	};
}

function commentsToCommentThreads(fileChange: InMemFileChangeNode, comments: Comment[], isBase: boolean) {
	let sections = groupBy(comments, comment => comment.position.toString());
	let threads: vscode.CommentThread[] = [];

	for (let i in sections) {
		let commentGroup = sections[i];

		const firstComment = commentGroup[0];
		let commentAbsolutePosition = fileChange.isPartial
			? getPositionInDiff(firstComment, fileChange.diffHunks, isBase)
			: getAbsolutePosition(firstComment, fileChange.diffHunks, isBase);

		if (commentAbsolutePosition < 0) {
			continue;
		}

		const pos = new vscode.Position(getZeroBased(commentAbsolutePosition), 0);
		const range = new vscode.Range(pos, pos);

		threads.push({
			threadId: firstComment.id.toString(),
			resource: isBase ? fileChange.parentFilePath : fileChange.filePath,
			range,
			comments: commentGroup.map(comment => {
				return {
					commentId: comment.id.toString(),
					body: new vscode.MarkdownString(comment.body),
					userName: comment.user.login,
					gravatar: comment.user.avatarUrl,
					canEdit: comment.canEdit,
					canDelete: comment.canDelete,
					isDraft: comment.isDraft
				};
			}),
			collapsibleState: vscode.CommentThreadCollapsibleState.Expanded,
		});
	}

	return threads;
}

function getRemovedCommentThreads(oldCommentThreads: vscode.CommentThread[], newCommentThreads: vscode.CommentThread[]) {
	let removed: vscode.CommentThread[] = [];
	oldCommentThreads.forEach(thread => {
		// No current threads match old thread, it has been removed
		const matchingThreads = newCommentThreads.filter(newThread => newThread.threadId === thread.threadId);
		if (matchingThreads.length === 0) {
			removed.push(thread);
		}
	});

	return removed;
}

function getAddedOrUpdatedCommentThreads(oldCommentThreads: vscode.CommentThread[], newCommentThreads: vscode.CommentThread[]) {
	let added: vscode.CommentThread[] = [];
	let changed: vscode.CommentThread[] = [];

	function commentsEditedInThread(oldComments: vscode.Comment[], newComments: vscode.Comment[]): boolean {
		return oldComments.some(oldComment => {
			const matchingComment = newComments.filter(newComment => newComment.commentId === oldComment.commentId);
			if (matchingComment.length !== 1) {
				return true;
			}

			if (matchingComment[0].body.value !== oldComment.body.value) {
				return true;
			}

			return false;
		});
	}

	newCommentThreads.forEach(thread => {
		const matchingCommentThread = oldCommentThreads.filter(oldComment => oldComment.threadId === thread.threadId);

		// No old threads match this thread, it is new
		if (matchingCommentThread.length === 0) {
			added.push(thread);
			if (thread.resource.scheme === 'file') {
				thread.collapsibleState = vscode.CommentThreadCollapsibleState.Collapsed;
			}
		}

		// Check if comment has been updated
		matchingCommentThread.forEach(match => {
			if (match.comments.length !== thread.comments.length || commentsEditedInThread(matchingCommentThread[0].comments, thread.comments)) {
				changed.push(thread);
			}
		});
	});

	return [added, changed];
}

export class PRNode extends TreeNode {
	static ID = 'PRNode';
	private _fileChanges: (RemoteFileChangeNode | InMemFileChangeNode)[];
	private _documentCommentsProvider: vscode.Disposable;
	private _onDidChangeCommentThreads: vscode.EventEmitter<vscode.CommentThreadChangedEvent>;
	private _disposables: vscode.Disposable[] = [];

	private _inMemPRContentProvider: vscode.Disposable;

	constructor(
		public parent: TreeNode | vscode.TreeView<TreeNode>,
		private _prManager: PullRequestManager,
		public pullRequestModel: PullRequestModel,
		private _isLocal: boolean
	) {
		super();
		this._documentCommentsProvider = null;
		this._inMemPRContentProvider = null;
		this._onDidChangeCommentThreads = null;
	}

	async getChildren(): Promise<TreeNode[]> {
		Logger.debug(`Fetch children of PRNode #${this.pullRequestModel.prNumber}`, PRNode.ID);
		try {
			if (this.childrenDisposables && this.childrenDisposables.length) {
				this.childrenDisposables.forEach(dp => dp.dispose());
			}

			const comments = await this._prManager.getPullRequestComments(this.pullRequestModel);
			const data = await this._prManager.getPullRequestFileChangesInfo(this.pullRequestModel);
			const mergeBase = this.pullRequestModel.mergeBase;
			const rawChanges = await parseDiff(data, this._prManager.repository, mergeBase);
			let fileChanges = rawChanges.map(change => {
				if (change instanceof SlimFileChange) {
					return new RemoteFileChangeNode(
						this,
						this.pullRequestModel,
						change.status,
						change.fileName,
						change.blobUrl
					);
				}

				const headCommit = this.pullRequestModel.head.sha;
				let changedItem = new InMemFileChangeNode(
					this,
					this.pullRequestModel,
					change.status,
					change.fileName,
					change.previousFileName,
					change.blobUrl,
					toPRUri(vscode.Uri.file(change.fileName), this.pullRequestModel, change.baseCommit, headCommit, change.fileName, false, change.status),
					toPRUri(vscode.Uri.file(change.fileName), this.pullRequestModel, change.baseCommit, headCommit, change.fileName, true, change.status),
					change.isPartial,
					change.patch,
					change.diffHunks,
					comments.filter(comment => comment.path === change.fileName && comment.position !== null),
				);

				return changedItem;
			});

			if (!this._inMemPRContentProvider) {
				this._inMemPRContentProvider = getInMemPRContentProvider().registerTextDocumentContentProvider(this.pullRequestModel.prNumber, this.provideDocumentContent.bind(this));
			}

			// The review manager will register a document comment's provider, so the node does not need to
			if (!this.pullRequestModel.equals(this._prManager.activePullRequest)) {
				if (this._documentCommentsProvider) {
					// diff comments
					await this.updateComments(comments, fileChanges);
					this._fileChanges = fileChanges;
				} else {
					this._fileChanges = fileChanges;
					this._onDidChangeCommentThreads = new vscode.EventEmitter<vscode.CommentThreadChangedEvent>();
					await this.pullRequestModel.githubRepository.ensureCommentsProvider();
					this._documentCommentsProvider = this.pullRequestModel.githubRepository.commentsProvider.registerDocumentCommentProvider(this.pullRequestModel, {
						onDidChangeCommentThreads: this._onDidChangeCommentThreads.event,
						provideDocumentComments: this.provideDocumentComments.bind(this),
						createNewCommentThread: this.createNewCommentThread.bind(this),
						replyToCommentThread: this.replyToCommentThread.bind(this),
						editComment: this.editComment.bind(this),
						deleteComment: this.deleteComment.bind(this),
						startDraft: this.startDraft.bind(this),
						finishDraft: this.finishDraft.bind(this),
						deleteDraft: this.deleteDraft.bind(this)
					});

					this._disposables.push(onDidSubmitReview(_ => {
						this.updateCommentPendingState();
					}));
				}
			} else {
				this._fileChanges = fileChanges;
			}

			let result = [new DescriptionNode(this, 'Description', {
				light: Resource.icons.light.Description,
				dark: Resource.icons.dark.Description
			}, this.pullRequestModel), ...this._fileChanges];

			this.childrenDisposables = result;
			return result;
		} catch (e) {
			Logger.appendLine(e);
		}
	}

	async revealComment(comment: Comment) {
		let fileChange = this._fileChanges.find(fc => {
			if (fc.fileName !== comment.path) {
				return false;
			}

			if (fc.pullRequest.head.sha !== comment.commitId) {
				return false;
			}

			return true;
		});

		if (fileChange) {
			await this.reveal(fileChange, { focus: true });
			if (fileChange instanceof InMemFileChangeNode) {
				let lineNumber = fileChange.getCommentPosition(comment);
<<<<<<< HEAD

				const opts = fileChange.opts;
=======
				let [parentFilePath, filePath, fileName, isPartial, opts] = fileChange.command.arguments;
				if (!opts) {
					opts = {};
				}
>>>>>>> 6d1f0de0
				opts.selection = new vscode.Range(lineNumber, 0, lineNumber, 0);
				fileChange.opts = opts;
				await vscode.commands.executeCommand(fileChange.command.command, fileChange);
			} else {
				await vscode.commands.executeCommand(fileChange.command.command, ...fileChange.command.arguments);
			}
		}
	}

	getTreeItem(): vscode.TreeItem {
		const currentBranchIsForThisPR = this.pullRequestModel.equals(this._prManager.activePullRequest);

		const {
			title,
			prNumber,
			author,
		} = this.pullRequestModel;

		const {
			login,
		} = author;

		const labelPrefix = (currentBranchIsForThisPR ? '✓ ' : '');
		const tooltipPrefix = (currentBranchIsForThisPR ? 'Current Branch * ' : '');
		const formattedPRNumber = prNumber.toString();
		const label = `${labelPrefix}${title}`;
		const tooltip = `${tooltipPrefix}${title} (#${formattedPRNumber}) by @${login}`;
		const description = `#${formattedPRNumber} by @${login}`;

		return {
			label,
			tooltip,
			description,
			collapsibleState: 1,
			contextValue: 'pullrequest' + (this._isLocal ? ':local' : '') + (currentBranchIsForThisPR ? ':active' : ':nonactive'),
			iconPath: this.pullRequestModel.userAvatarUri
		};
	}

	private async updateComments(comments: Comment[], fileChanges: (RemoteFileChangeNode | InMemFileChangeNode)[]): Promise<void> {
		let added: vscode.CommentThread[] = [];
		let removed: vscode.CommentThread[] = [];
		let changed: vscode.CommentThread[] = [];

		for (let i = 0; i < this._fileChanges.length; i++) {
			let oldFileChange = this._fileChanges[i];
			if (oldFileChange instanceof RemoteFileChangeNode) {
				continue;
			}
			let newFileChange;
			let newFileChanges = fileChanges.filter(fileChange => fileChange instanceof InMemFileChangeNode).filter(fileChange => fileChange.fileName === oldFileChange.fileName);
			if (newFileChanges && newFileChanges.length) {
				newFileChange = newFileChanges[0];
			} else {
				continue;
			}

			let oldLeftSideCommentThreads = commentsToCommentThreads(oldFileChange, oldFileChange.comments, true);
			let newLeftSideCommentThreads = commentsToCommentThreads(newFileChange, newFileChange.comments, true);

			removed.push(...getRemovedCommentThreads(oldLeftSideCommentThreads, newLeftSideCommentThreads));
			let leftSideAddedOrUpdated = getAddedOrUpdatedCommentThreads(oldLeftSideCommentThreads, newLeftSideCommentThreads);
			added.push(...leftSideAddedOrUpdated[0]);
			changed.push(...leftSideAddedOrUpdated[1]);

			let oldRightSideCommentThreads = commentsToCommentThreads(oldFileChange, oldFileChange.comments, false);
			let newRightSideCommentThreads = commentsToCommentThreads(newFileChange, newFileChange.comments, false);

			removed.push(...getRemovedCommentThreads(oldRightSideCommentThreads, newRightSideCommentThreads));
			let rightSideAddedOrUpdated = getAddedOrUpdatedCommentThreads(oldRightSideCommentThreads, newRightSideCommentThreads);
			added.push(...rightSideAddedOrUpdated[0]);
			changed.push(...rightSideAddedOrUpdated[1]);
		}

		if (added.length || removed.length || changed.length) {
			this._onDidChangeCommentThreads.fire({
				added: added,
				removed: removed,
				changed: changed,
				inDraftMode: await this._prManager.inDraftMode(this.pullRequestModel)
			});
			// this._onDidChangeDecorations.fire();
		}

		return Promise.resolve(null);
	}

	private async provideDocumentContent(uri: vscode.Uri): Promise<string> {
		let params = fromPRUri(uri);
		let fileChanges = this._fileChanges.filter(contentChange => (contentChange instanceof InMemFileChangeNode) && contentChange.fileName === params.fileName);
		if (fileChanges.length) {
			let fileChange = fileChanges[0] as InMemFileChangeNode;
			let readContentFromDiffHunk = fileChange.isPartial || fileChange.status === GitChangeType.ADD || fileChange.status === GitChangeType.DELETE;

			if (readContentFromDiffHunk) {
				if (params.isBase) {
					// left
					let left = [];
					for (let i = 0; i < fileChange.diffHunks.length; i++) {
						for (let j = 0; j < fileChange.diffHunks[i].diffLines.length; j++) {
							let diffLine = fileChange.diffHunks[i].diffLines[j];
							if (diffLine.type === DiffChangeType.Add) {
								// nothing
							} else if (diffLine.type === DiffChangeType.Delete) {
								left.push(diffLine.text);
							} else if (diffLine.type === DiffChangeType.Control) {
								// nothing
							} else {
								left.push(diffLine.text);
							}
						}
					}

					return left.join('\n');
				} else {
					let right = [];
					for (let i = 0; i < fileChange.diffHunks.length; i++) {
						for (let j = 0; j < fileChange.diffHunks[i].diffLines.length; j++) {
							let diffLine = fileChange.diffHunks[i].diffLines[j];
							if (diffLine.type === DiffChangeType.Add) {
								right.push(diffLine.text);
							} else if (diffLine.type === DiffChangeType.Delete) {
								// nothing
							} else if (diffLine.type === DiffChangeType.Control) {
								// nothing
							} else {
								right.push(diffLine.text);
							}
						}
					}

					return right.join('\n');
				}
			} else {
				const originalFileName = fileChange.status === GitChangeType.RENAME ? fileChange.previousFileName : fileChange.fileName;
				const originalFilePath = path.join(this._prManager.repository.rootUri.fsPath, originalFileName);
				const originalContent = await this._prManager.repository.show(params.baseCommit, originalFilePath);

				if (params.isBase) {
					return originalContent;
				} else {
					return getModifiedContentFromDiffHunk(originalContent, fileChange.patch);
				}
			}
		}
		Logger.appendLine(`PR> can not find content for document ${uri.toString()}`);
		return '';
	}

	private findMatchingFileNode(uri: vscode.Uri): InMemFileChangeNode {
		const params = fromPRUri(uri);
		const fileChange = this._fileChanges.find(change => change.fileName === params.fileName);

		if (!fileChange) {
			throw new Error('No matching file found');
		}

		if (fileChange instanceof RemoteFileChangeNode) {
			throw new Error('Comments not supported on remote file changes');
		}

		return fileChange;
	}

	private async createNewCommentThread(document: vscode.TextDocument, range: vscode.Range, text: string) {
		try {
			let uri = document.uri;
			let params = fromPRUri(uri);

			if (params.prNumber !== this.pullRequestModel.prNumber) {
				return null;
			}

			const fileChange = this.findMatchingFileNode(uri);

			let isBase = params && params.isBase;
			let position = mapHeadLineToDiffHunkPosition(fileChange.diffHunks, '', range.start.line + 1, isBase);

			if (position < 0) {
				throw new Error('Comment position cannot be negative');
			}

			// there is no thread Id, which means it's a new thread
			let rawComment = await this._prManager.createComment(this.pullRequestModel, text, params.fileName, position);
			let comment: vscode.Comment = {
				commentId: rawComment.id.toString(),
				body: new vscode.MarkdownString(rawComment.body),
				userName: rawComment.user.login,
				gravatar: rawComment.user.avatarUrl,
				canEdit: rawComment.canEdit,
				canDelete: rawComment.canDelete,
				isDraft: rawComment.isDraft
			};

			fileChange.comments.push(rawComment);

			let commentThread: vscode.CommentThread = {
				threadId: comment.commentId,
				resource: uri,
				range: range,
				comments: [comment]
			};

			return commentThread;
		} catch (e) {
			throw new Error(formatError(e));
		}
	}

	private async editComment(document: vscode.TextDocument, comment: vscode.Comment, text: string): Promise<void> {
		const fileChange = this.findMatchingFileNode(document.uri);
		const rawComment = await this._prManager.editReviewComment(this.pullRequestModel, comment.commentId, text);

		const index = fileChange.comments.findIndex(c => c.id.toString() === comment.commentId);
		if (index > -1) {
			fileChange.comments.splice(index, 1, rawComment);
		}
	}

	private async deleteComment(document: vscode.TextDocument, comment: vscode.Comment): Promise<void> {
		const fileChange = this.findMatchingFileNode(document.uri);

		await this._prManager.deleteReviewComment(this.pullRequestModel, comment.commentId);
		const index = fileChange.comments.findIndex(c => c.id.toString() === comment.commentId);
		if (index > -1) {
			fileChange.comments.splice(index, 1);
		}

		const inDraftMode = await this._prManager.inDraftMode(this.pullRequestModel);
		this._onDidChangeCommentThreads.fire({
			added: [],
			changed: [],
			removed: [],
			inDraftMode
		});
	}

	private async replyToCommentThread(document: vscode.TextDocument, _range: vscode.Range, thread: vscode.CommentThread, text: string) {
		try {
			const fileChange = this.findMatchingFileNode(document.uri);

			const commentFromThread = fileChange.comments.find(c => c.id.toString() === thread.threadId);
			if (!commentFromThread) {
				throw new Error('Unable to find thread to respond to.');
			}

			const rawComment = await this._prManager.createCommentReply(this.pullRequestModel, text, commentFromThread);
			thread.comments.push({
				commentId: rawComment.id.toString(),
				body: new vscode.MarkdownString(rawComment.body),
				userName: rawComment.user.login,
				gravatar: rawComment.user.avatarUrl,
				canEdit: rawComment.canEdit,
				canDelete: rawComment.canDelete,
				isDraft: rawComment.isDraft
			});

			fileChange.comments.push(rawComment);

			return thread;
		} catch (e) {
			throw new Error(formatError(e));
		}
	}

	private async provideDocumentComments(document: vscode.TextDocument, _token: vscode.CancellationToken): Promise<vscode.CommentInfo> {
		if (document.uri.scheme === 'pr') {
			const inDraftMode = await this._prManager.inDraftMode(this.pullRequestModel);
			return providePRDocumentComments(document, this.pullRequestModel.prNumber, this._fileChanges, inDraftMode);
		}

		return null;
	}

	private async startDraft(_token: vscode.CancellationToken): Promise<void> {
		await this._prManager.startReview(this.pullRequestModel);
		this._onDidChangeCommentThreads.fire({
			added: [],
			changed: [],
			removed: [],
			inDraftMode: true
		});
	}

	private updateCommentPendingState() {
		this._fileChanges.forEach(fileChange => {
			if (fileChange instanceof InMemFileChangeNode) {
				fileChange.comments.forEach(c => c.isDraft = false);
			}
		});

		const commentThreads = this._fileChanges
			.reduce((threads, change) => change instanceof InMemFileChangeNode
				? threads
					.concat(commentsToCommentThreads(change, change.comments, false))
					.concat(commentsToCommentThreads(change, change.comments, true))
				: threads,
				[]);

		this._onDidChangeCommentThreads.fire({
			added: [],
			changed: commentThreads,
			removed: [],
			inDraftMode: false
		});
	}

	private calculateChangedAndRemovedThreads(changed: vscode.CommentThread[], removed: vscode.CommentThread[], fileChange: InMemFileChangeNode, deletedComments: Comment[], isBase: boolean): void {
		const oldCommentThreads = commentsToCommentThreads(fileChange, fileChange.comments, isBase);
		oldCommentThreads.forEach(thread => {
			thread.comments = thread.comments.filter(comment => !deletedComments.some(deletedComment => deletedComment.id.toString() === comment.commentId));
			if (!thread.comments.length) {
				removed.push(thread);
			} else {
				changed.push(thread);
			}
		});
	}

	private async deleteDraft(_token: vscode.CancellationToken): Promise<void> {
		const { deletedReviewId, deletedReviewComments } = await this._prManager.deleteReview(this.pullRequestModel);

		let changed: vscode.CommentThread[] = [];
		let removed: vscode.CommentThread[] = [];

		// Group comments by file and then position to create threads.
		const commentsByPath = groupBy(deletedReviewComments, comment => comment.path);

		for (let filePath in commentsByPath) {
			const commentsForFile = commentsByPath[filePath];
			const matchingFileChange = this._fileChanges.find(fileChange => fileChange.fileName === filePath);

			if (matchingFileChange && matchingFileChange instanceof InMemFileChangeNode) {
				this.calculateChangedAndRemovedThreads(changed, removed, matchingFileChange, commentsForFile, true);
				this.calculateChangedAndRemovedThreads(changed, removed, matchingFileChange, commentsForFile, false);

				// Remove deleted comments from the file change's comment list
				matchingFileChange.comments = matchingFileChange.comments.filter(comment => comment.pullRequestReviewId !== deletedReviewId);
			}
		}

		this._onDidChangeCommentThreads.fire({
			added: [],
			changed,
			removed,
			inDraftMode: false
		});
	}

	private async finishDraft(_token: vscode.CancellationToken): Promise<void> {
		try {
			await this._prManager.submitReview(this.pullRequestModel);
		} catch (e) {
			vscode.window.showErrorMessage(`Failed to submit the review: ${e}`);
		}
	}

	dispose(): void {
		super.dispose();

		if (this._documentCommentsProvider) {
			this._documentCommentsProvider.dispose();
		}

		if (this._inMemPRContentProvider) {
			this._inMemPRContentProvider.dispose();
		}

		this._disposables.forEach(d => d.dispose());
	}
}<|MERGE_RESOLUTION|>--- conflicted
+++ resolved
@@ -338,15 +338,7 @@
 			await this.reveal(fileChange, { focus: true });
 			if (fileChange instanceof InMemFileChangeNode) {
 				let lineNumber = fileChange.getCommentPosition(comment);
-<<<<<<< HEAD
-
 				const opts = fileChange.opts;
-=======
-				let [parentFilePath, filePath, fileName, isPartial, opts] = fileChange.command.arguments;
-				if (!opts) {
-					opts = {};
-				}
->>>>>>> 6d1f0de0
 				opts.selection = new vscode.Range(lineNumber, 0, lineNumber, 0);
 				fileChange.opts = opts;
 				await vscode.commands.executeCommand(fileChange.command.command, fileChange);
