import * as React from 'react';

import { Comment } from '../src/common/comment';
import { TimelineEvent, isReviewEvent, isCommitEvent, isCommentEvent, isMergedEvent, isAssignEvent, ReviewEvent, CommitEvent, CommentEvent, MergedEvent, AssignEvent } from '../src/common/timelineEvent';
import { commitIcon, mergeIcon } from './icon';
import { Avatar, AuthorLink } from './user';
import { groupBy } from '../src/common/utils';
import { Spaced, nbsp } from './space';
import Timestamp from './timestamp';
import { CommentView } from './comment';
import Diff from './diff';

export const Timeline = ({ events }: { events: TimelineEvent[] }) =>
	<>{
		events.map(event =>
			// TODO: Maybe make TimelineEvent a tagged union type?
			isCommitEvent(event)
				? <CommitEventView key={event.id} {...event} />
				:
			isReviewEvent(event)
				? <ReviewEventView key={event.id} {...event} />
				:
			isCommentEvent(event)
				? <CommentEventView key={event.id} {...event} />
				:
			isMergedEvent(event)
				? <MergedEventView key={event.id} {...event} />
				:
			isAssignEvent(event)
				? <AssignEventView key={event.id} {...event} />
				: null
		)
	}</>;

export default Timeline;

const CommitEventView = (event: CommitEvent) =>
	<div className='comment-container commit'>
		<div className='commit-message'>
			{commitIcon}{nbsp}
			<div className='avatar-container'>
				<Avatar for={event.author} />
			</div>
			<AuthorLink for={event.author} />
			<div className='message'>{event.message}</div>
		</div>
		<a className='sha' href={event.htmlUrl}>{event.sha.slice(0, 7)}</a>
	</div>;

const association = (
	{ authorAssociation }: ReviewEvent,
	format=(assoc: string) => `(${assoc.toLowerCase()})`) =>
		(authorAssociation && authorAssociation !== 'NONE')
			? format(authorAssociation)
			: null;

const positionKey = (comment: Comment) =>
	comment.position !== null
		? `pos:${comment.position}`
		: `ori:${comment.originalPosition}`;

const groupCommentsByPath = (comments: Comment[]) =>
	groupBy(comments,
		comment => comment.path + ':' + positionKey(comment));

const ReviewEventView = (event: ReviewEvent) => {
	const comments = groupCommentsByPath(event.comments);
	return <div className='comment-container comment'>
		<div className='review-comment-container'>
			<div className='review-comment-header'>
				<Spaced>
					<Avatar for={event.user} />
					<AuthorLink for={event.user} />{association(event)}
					reviewed
					<Timestamp href={event.htmlUrl} date={event.submittedAt} />
				</Spaced>
			</div>
			<div className='comment-body review-comment-body'>{
				Object.entries(comments)
					.map(
						([key, thread]) =>
							<div className='diff-container'>
								<Diff key={key}
									hunks={thread[0].diffHunks}
									outdated={thread[0].position === null}
									path={thread[0].path} />
								{thread.map(c => <CommentView {...c} />)}
							</div>
					)
			}</div>
		</div>
	</div>;
};

const CommentEventView = (event: CommentEvent) => <CommentView {...event} />;

const MergedEventView = (event: MergedEvent) =>
	<div className='comment-container commit'>
		<div className='commit-message'>
<<<<<<< HEAD
			{mergeIcon}{nbsp}
=======
			{mergeIcon}
>>>>>>> 3f79b647
			<div className='avatar-container'>
				<Avatar for={event.user} />
			</div>
			<AuthorLink for={event.user} />
			<div className='message'>
				merged commit
				<a className='sha' href={event.commitUrl}>{event.sha.substr(0, 7)}</a>
				into
				{event.mergeRef}
			</div>
		</div>
		<Timestamp href={event.url} date={event.createdAt} />
	</div>;

// TODO: We should show these, but the pre-React overview page didn't. Add
// support in a separate PR.
const AssignEventView = (event: AssignEvent) => null;<|MERGE_RESOLUTION|>--- conflicted
+++ resolved
@@ -97,11 +97,7 @@
 const MergedEventView = (event: MergedEvent) =>
 	<div className='comment-container commit'>
 		<div className='commit-message'>
-<<<<<<< HEAD
 			{mergeIcon}{nbsp}
-=======
-			{mergeIcon}
->>>>>>> 3f79b647
 			<div className='avatar-container'>
 				<Avatar for={event.user} />
 			</div>
